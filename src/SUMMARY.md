--- conflicted
+++ resolved
@@ -61,32 +61,12 @@
 
 # Tutorial
 
-<<<<<<< HEAD
--   [Onchain Chess](./tutorial/README.md)
-    <!-- -   [Part 1: Hello World](./tutorial/part-1.md)
-    -   [Part 2: Components](./tutorial/part-2.md)
-    -   [Part 3: Systems](./tutorial/part-3.md)
-    -   [Part 4: Commands](./tutorial/part-4.md)
-    -   [Part 5: Storage](./tutorial/part-5.md)
-    -   [Part 6: Testing](./tutorial/part-6.md)
-    -   [Part 7: Building](./tutorial/part-7.md)
-    -   [Part 8: Deploying](./tutorial/part-8.md) -->
-
-=======
-- [Build Onchain Chess Contract](./tutorial/onchain-chess/README.md)
+- [Onchain Chess](./tutorial/onchain-chess/README.md)
   - [0. Setup](./tutorial/onchain-chess/0-setup.md)
   - [1. Initiate](./tutorial/onchain-chess/1-initiate.md)
   - [2. Move](./tutorial/onchain-chess/2-move.md)
   - [3. Check Legal Move](./tutorial/onchain-chess/3-legal.md)
   - [4. Test Chess](./tutorial/onchain-chess/4-test.md)
->>>>>>> 6fe49073
 ---
 
-[Contributors](misc/contributors.md)
-
-<!-- # Building with Dojo
-- [World](./world/world-planning.md)
-  - [Component Creation](./world/component-creation.md)
-  - [System Creation](./world/system-creation.md)
-  - [Building](./world/building.md)
-  - [Deploying](./world/deploying.md) -->+[Contributors](misc/contributors.md)